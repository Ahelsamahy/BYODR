--- conflicted
+++ resolved
@@ -145,35 +145,4 @@
       OMP_PLACES: '{3}'
     volumes:
       - volume_byodr_sockets:/byodr:rw
-      - volume_byodr_config:/config:ro
-<<<<<<< HEAD
-      - volume_byodr_sessions:/sessions:rw
-  communication:
-    cpuset: '3'
-    build:
-      context: .
-      dockerfile: communication/Dockerfile
-    restart: always
-    command: ['python3', '-m', 'communication.app', '--name', 'communication']
-    ports:
-      - '1112:1112'
-    environment:
-      LD_PRELOAD: libgomp.so.1
-    volumes:
-      - volume_byodr_sockets:/byodr:rw
-      - volume_byodr_config:/config:rw
-  following:
-    cpuset: '3'
-    build:
-      context: .
-      dockerfile: following/Dockerfile
-    restart: always
-    command: ['python3', '-m', 'following.app', '--name', 'following']
-    environment:
-      LD_PRELOAD: libgomp.so.1
-    volumes:
-      - volume_byodr_sockets:/byodr:rw
-      - volume_byodr_config:/config:rw
-=======
-      - volume_byodr_sessions:/sessions:rw
->>>>>>> b813459e
+      - volume_byodr_config:/config:ro