--- conflicted
+++ resolved
@@ -21,7 +21,7 @@
 from byodr.utils.navigate import FileSystemRouteDataSource, ReloadableDataSource
 from byodr.utils.option import parse_option, PropertyError
 from .image import get_registered_function
-from .torched import DynamicMomentum, TRTDriver, maneuver_intention
+from .inference import DynamicMomentum, TRTDriver, maneuver_intention
 
 if sys.version_info > (3,):
     from configparser import ConfigParser as SafeConfigParser
@@ -457,16 +457,9 @@
                                        navigation_routes=args.routes)
     quit_event = application.quit_event
 
-<<<<<<< HEAD
-    teleop = JSONReceiver(url='ipc:///byodr/teleop.sock', topic=b'aav/teleop/input', receive_timeout_ms=0)
-    pilot = JSONReceiver(url='ipc:///byodr/pilot.sock', topic=b'aav/pilot/output', receive_timeout_ms=0)
-    ipc_chatter = JSONReceiver(url='ipc:///byodr/teleop_c.sock', topic=b'aav/teleop/chatter', pop=True, receive_timeout_ms=0)
-    collector = CollectorThread(receivers=(teleop, pilot, ipc_chatter), event=quit_event)
-=======
     teleop = json_collector(url='ipc:///byodr/teleop.sock', topic=b'aav/teleop/input', event=quit_event)
     pilot = json_collector(url='ipc:///byodr/pilot.sock', topic=b'aav/pilot/output', event=quit_event)
     ipc_chatter = json_collector(url='ipc:///byodr/teleop_c.sock', topic=b'aav/teleop/chatter', pop=True, event=quit_event)
->>>>>>> 901d6403
 
     application.publisher = JSONPublisher(url='ipc:///byodr/inference.sock', topic='aav/inference/state')
     application.camera = CameraThread(url='ipc:///byodr/camera_0.sock', topic=b'aav/camera/0', event=quit_event)
